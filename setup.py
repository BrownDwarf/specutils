#!/usr/bin/env python
# Licensed under a 3-clause BSD style license - see LICENSE.rst

<<<<<<< HEAD
import sys
import imp
try:
    # This incantation forces distribute to be used (over setuptools) if it is
    # available on the path; otherwise distribute will be downloaded.
    import pkg_resources
    distribute = pkg_resources.get_distribution('distribute')
    if pkg_resources.get_distribution('setuptools') != distribute:
        sys.path.insert(1, distribute.location)
        distribute.activate()
        imp.reload(pkg_resources)
except:  # There are several types of exceptions that can occur here
    from distribute_setup import use_setuptools
    use_setuptools()

import glob
import os
from setuptools import setup, find_packages

#A dirty hack to get around some early import/configurations ambiguities
if sys.version_info[0] >= 3:
    import builtins
else:
    import __builtin__ as builtins
builtins._ASTROPY_SETUP_ = True

import astropy
from astropy.setup_helpers import (register_commands, adjust_compiler,
                                   filter_packages, update_package_files,
                                   get_debug_option)
from astropy.version_helpers import get_git_devstr, generate_version_py

import specutils
=======
import glob
import os
import sys

import setuptools_bootstrap
from setuptools import setup

#A dirty hack to get around some early import/configurations ambiguities
if sys.version_info[0] >= 3:
    import builtins
else:
    import __builtin__ as builtins
builtins._ASTROPY_SETUP_ = True

import astropy
from astropy.setup_helpers import (register_commands, adjust_compiler,
                                   get_debug_option)
from astropy.version_helpers import get_git_devstr, generate_version_py
>>>>>>> fc89028e

# Set affiliated package-specific settings
PACKAGENAME = 'specutils'
DESCRIPTION = 'Astropy affiliated package for astronomical spectral operations.'
LONG_DESCRIPTION = specutils.__doc__
AUTHOR = 'Specutils developers, Wolfgang Kerzendorf'
AUTHOR_EMAIL = 'wkerzendorf@gmail.com'
LICENSE = 'BSD'
URL = 'http://astropy.org'

# VERSION should be PEP386 compatible (http://www.python.org/dev/peps/pep-0386)
VERSION = '0.0.dev'

# Indicates if this version is a release version
RELEASE = 'dev' not in VERSION

if not RELEASE:
    VERSION += get_git_devstr(False)

# Populate the dict of setup command overrides; this should be done before
# invoking any other functionality from distutils since it can potentially
# modify distutils' behavior.
cmdclassd = register_commands(PACKAGENAME, VERSION, RELEASE)

# Adjust the compiler in case the default on this platform is to use a
# broken one.
adjust_compiler(PACKAGENAME)
<<<<<<< HEAD

# Freeze build information in version.py
generate_version_py(PACKAGENAME, VERSION, RELEASE, get_debug_option())

# Use the find_packages tool to locate all packages and modules
packagenames = filter_packages(find_packages())

# Treat everything in scripts except README.rst as a script to be installed
scripts = [fname for fname in glob.glob(os.path.join('scripts', '*'))
           if os.path.basename(fname) != 'README.rst']
=======

# Freeze build information in version.py
generate_version_py(PACKAGENAME, VERSION, RELEASE, get_debug_option())

# Treat everything in scripts except README.rst as a script to be installed
scripts = [fname for fname in glob.glob(os.path.join('scripts', '*'))
           if os.path.basename(fname) != 'README.rst']


try:

    from astropy.setup_helpers import get_package_info

    # Get configuration information from all of the various subpackages.
    # See the docstring for setup_helpers.update_package_files for more
    # details.
    package_info = get_package_info(PACKAGENAME)

    # Add the project-global data
    package_info['package_data'][PACKAGENAME] = ['data/*']

except ImportError: # compatibility with Astropy 0.2 - can be removed in cases
                    # where Astropy 0.2 is no longer supported
>>>>>>> fc89028e

    from setuptools import find_packages
    from astropy.setup_helpers import filter_packages, update_package_files

    package_info = {}

    # Use the find_packages tool to locate all packages and modules
    package_info['packages'] = filter_packages(find_packages())

<<<<<<< HEAD
# Update extensions, package_data, packagenames and package_dirs from
# any sub-packages that define their own extension modules and package
# data.  See the docstring for setup_helpers.update_package_files for
# more details.
update_package_files(PACKAGENAME, extensions, package_data, packagenames,
                     package_dirs)
=======
    # Additional C extensions that are not Cython-based should be added here.
    package_info['ext_modules'] = []

    # A dictionary to keep track of all package data to install
    package_info['package_data'] = {PACKAGENAME: ['data/*']}

    # A dictionary to keep track of extra packagedir mappings
    package_info['package_dir'] = {}
>>>>>>> fc89028e

    # Update extensions, package_data, packagenames and package_dirs from
    # any sub-packages that define their own extension modules and package
    # data.  See the docstring for setup_helpers.update_package_files for
    # more details.
    update_package_files(PACKAGENAME, package_info['ext_modules'],
                         package_info['package_data'], package_info['packages'],
                         package_info['package_dir'])

setup(name=PACKAGENAME,
      version=VERSION,
      description=DESCRIPTION,
      scripts=scripts,
      requires=['astropy'],
      install_requires=['astropy'],
      provides=[PACKAGENAME],
      author=AUTHOR,
      author_email=AUTHOR_EMAIL,
      license=LICENSE,
      url=URL,
      long_description=LONG_DESCRIPTION,
      cmdclass=cmdclassd,
      zip_safe=False,
      use_2to3=True,
      **package_info
)<|MERGE_RESOLUTION|>--- conflicted
+++ resolved
@@ -1,41 +1,6 @@
 #!/usr/bin/env python
 # Licensed under a 3-clause BSD style license - see LICENSE.rst
 
-<<<<<<< HEAD
-import sys
-import imp
-try:
-    # This incantation forces distribute to be used (over setuptools) if it is
-    # available on the path; otherwise distribute will be downloaded.
-    import pkg_resources
-    distribute = pkg_resources.get_distribution('distribute')
-    if pkg_resources.get_distribution('setuptools') != distribute:
-        sys.path.insert(1, distribute.location)
-        distribute.activate()
-        imp.reload(pkg_resources)
-except:  # There are several types of exceptions that can occur here
-    from distribute_setup import use_setuptools
-    use_setuptools()
-
-import glob
-import os
-from setuptools import setup, find_packages
-
-#A dirty hack to get around some early import/configurations ambiguities
-if sys.version_info[0] >= 3:
-    import builtins
-else:
-    import __builtin__ as builtins
-builtins._ASTROPY_SETUP_ = True
-
-import astropy
-from astropy.setup_helpers import (register_commands, adjust_compiler,
-                                   filter_packages, update_package_files,
-                                   get_debug_option)
-from astropy.version_helpers import get_git_devstr, generate_version_py
-
-import specutils
-=======
 import glob
 import os
 import sys
@@ -54,7 +19,8 @@
 from astropy.setup_helpers import (register_commands, adjust_compiler,
                                    get_debug_option)
 from astropy.version_helpers import get_git_devstr, generate_version_py
->>>>>>> fc89028e
+
+import specutils
 
 # Set affiliated package-specific settings
 PACKAGENAME = 'specutils'
@@ -82,18 +48,6 @@
 # Adjust the compiler in case the default on this platform is to use a
 # broken one.
 adjust_compiler(PACKAGENAME)
-<<<<<<< HEAD
-
-# Freeze build information in version.py
-generate_version_py(PACKAGENAME, VERSION, RELEASE, get_debug_option())
-
-# Use the find_packages tool to locate all packages and modules
-packagenames = filter_packages(find_packages())
-
-# Treat everything in scripts except README.rst as a script to be installed
-scripts = [fname for fname in glob.glob(os.path.join('scripts', '*'))
-           if os.path.basename(fname) != 'README.rst']
-=======
 
 # Freeze build information in version.py
 generate_version_py(PACKAGENAME, VERSION, RELEASE, get_debug_option())
@@ -117,7 +71,6 @@
 
 except ImportError: # compatibility with Astropy 0.2 - can be removed in cases
                     # where Astropy 0.2 is no longer supported
->>>>>>> fc89028e
 
     from setuptools import find_packages
     from astropy.setup_helpers import filter_packages, update_package_files
@@ -127,14 +80,6 @@
     # Use the find_packages tool to locate all packages and modules
     package_info['packages'] = filter_packages(find_packages())
 
-<<<<<<< HEAD
-# Update extensions, package_data, packagenames and package_dirs from
-# any sub-packages that define their own extension modules and package
-# data.  See the docstring for setup_helpers.update_package_files for
-# more details.
-update_package_files(PACKAGENAME, extensions, package_data, packagenames,
-                     package_dirs)
-=======
     # Additional C extensions that are not Cython-based should be added here.
     package_info['ext_modules'] = []
 
@@ -143,7 +88,6 @@
 
     # A dictionary to keep track of extra packagedir mappings
     package_info['package_dir'] = {}
->>>>>>> fc89028e
 
     # Update extensions, package_data, packagenames and package_dirs from
     # any sub-packages that define their own extension modules and package
